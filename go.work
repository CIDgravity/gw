--- conflicted
+++ resolved
@@ -1,8 +1,4 @@
-<<<<<<< HEAD
-go 1.23.0
-=======
 go 1.24
->>>>>>> 07fe3019
 
 toolchain go1.24.2
 
